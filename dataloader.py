--- conflicted
+++ resolved
@@ -94,25 +94,8 @@
     N_pulses = max_pulses
     N_features = len(features)
     
-<<<<<<< HEAD
     X = np.zeros((N_events, N_channels, N_pulses, N_features), dtype=dtype)
     y = np.zeros((N_events, len(labels)))
-=======
-    if sparse:
-        import tensorflow as tf
-        indices = []
-        values = []
-        dense_shape = [N_events, N_channels, N_pulses, N_features]
-    
-    elif ragged:
-        import tensorflow as tf
-        X = []
-    
-    else:
-        X = np.zeros((N_events, N_channels, N_pulses, N_features), dtype=dtype)
-
-    y = np.zeros((N_events, len(labels)), dtype=dtype)
->>>>>>> f3bd4da8
     
     data_idx = 0
     bincount = np.bincount(pulses['Event'])
@@ -128,14 +111,7 @@
                 continue
             for i, label in enumerate(labels):
                 y[data_idx, i] = l[label]
-<<<<<<< HEAD
                 
-=======
-
-            if ragged:
-                X.append([[[dtype(0.) for i in range(len(features))]] for i in range(N_channels)])
-
->>>>>>> f3bd4da8
             p = pulses[pulses['Event'] == event_idx]
             
 
@@ -157,15 +133,6 @@
             if data_idx == N_events:
                 break
         
-<<<<<<< HEAD
-=======
-    if ragged:
-        X = tf.ragged.constant(X)
-                                                                             
-    if sparse:
-        X = tf.sparse.SparseTensor(indices, values, dense_shape)
-
->>>>>>> f3bd4da8
     return X, y
 
 
@@ -334,10 +301,6 @@
     return X, y, r
 
 
-<<<<<<< HEAD
-=======
-
->>>>>>> f3bd4da8
 def get_single_hits(
     fname,
     geo='geo_array.npy',
